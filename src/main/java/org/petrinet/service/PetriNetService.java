--- conflicted
+++ resolved
@@ -137,14 +137,7 @@
                     return new ArcDTO(arc.getId(), type, arc.getIncomingId(), arc.getOutgoingId());
                 })
                 .collect(Collectors.toList());
-<<<<<<< HEAD
-=======
-        // Build return object
-        PetriNetDTO updatedPetriNetDTO = new PetriNetDTO();
-        updatedPetriNetDTO.setPlaces(placeDTOs);
-        updatedPetriNetDTO.setTransitions(transitionDTOs);
-        updatedPetriNetDTO.setArcs(arcDTOs);
->>>>>>> fe14cc9b
+
 
         return new PetriNetDTO(placeDTOs, transitionDTOs, arcDTOs);
     }
